<?php
namespace Gt\Dom;

use DOMDocument;

/**
 * Provides access to special properties and methods not present by default
 * on a regular (XML) document.
 * @property-read HTMLCollection $anchors List of all of the anchors
 *  in the document. Anchors are <a> Elements with the `name` attribute.
 * @property-read Element $body The <body> element. Returns new Element if there
 *  was no body in the source HTML.
 * @property-read HTMLCollection $forms List of all <form> elements.
 * @property-read Element $head The <head> element. Returns new Element if there
 *  was no head in the source HTML.
 * @property-read HTMLCollection $images List of all <img> elements.
 * @property-read HTMLCollection $links List of all links in the document.
 *  Links are <a> Elements with the `href` attribute.
 * @property-read HTMLCollection $scripts List of all <script> elements.
 * @property string $title The title of the document, defined using <title>.
 * @method DocumentFragment createDocumentFragment(string) Create a new document fragment
 *                         from an xml string
 */
class HTMLDocument extends Document {
use LiveProperty, ParentNode;

public function __construct($document) {
	parent::__construct($document);

	if(!($document instanceof DOMDocument)) {
		if(empty($document)) {
			$this->fillEmptyDocumentElement();
		}
		else {
			$this->loadHTML($document);
		}
	}
}

public function getElementsByClassName(string $names):HTMLCollection {
	return $this->documentElement->getElementsByClassName($names);
}

private function prop_get_head():Element {
	return $this->getOrCreateElement("head");
}

private function prop_get_body():Element {
	return $this->getOrCreateElement("body");
}

private function prop_get_forms() {
	return $this->getElementsByTagName("form");
}

private function prop_get_anchors() {
	return $this->querySelectorAll("a[name]:not(a[name=''])");
}

private function prop_get_images() {
	return $this->getElementsByTagName("img");
}

private function prop_get_links() {
	return $this->querySelectorAll("a[href]:not(a[href=''])");
}

private function prop_get_title() {
	$title = $this->head->getElementsByTagName("title")->item(0);

	if(is_null($title)) {
		return "";
	}
	else {
		return $title->textContent;
	}
}

private function prop_set_title($value) {
	$title = $this->head->getElementsByTagName("title")->item(0);

	if(is_null($title)) {
		$title = $this->createElement("title");
		$this->head->appendChild($title);
	}

	$title->textContent = $value;
}

private function getOrCreateElement(string $tagName):Element {
	$element = $this->querySelector($tagName);
	if(is_null($element)) {
		$element = $this->createElement($tagName);
		$this->documentElement->appendChild($element);
	}

	return $element;
}
<<<<<<< HEAD
=======

private function fillEmptyDocumentElement() {
	$this->loadHTML("<!doctype html><html></html>");
	$tagsToCreate = ["head", "body"];

	foreach($tagsToCreate as $tag) {
		$node = $this->createElement($tag);
		$this->documentElement->appendChild($node);
	}
}

>>>>>>> 0c75e1f4
}#<|MERGE_RESOLUTION|>--- conflicted
+++ resolved
@@ -96,8 +96,6 @@
 
 	return $element;
 }
-<<<<<<< HEAD
-=======
 
 private function fillEmptyDocumentElement() {
 	$this->loadHTML("<!doctype html><html></html>");
@@ -109,5 +107,4 @@
 	}
 }
 
->>>>>>> 0c75e1f4
 }#