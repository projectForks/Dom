<?php
namespace Gt\Dom\Test\Helper;

class Helper {
	const HTML = "<!doctype html><html><body><h1>Hello!</h1></body></html>";
	const HTML_EMOJI = <<<HTML
<!doctype html>
<html>
<head>
	<meta charset="utf-8">
	<title>Test!</title>
</head>
<body>
	<h1>☆ Hello ☆ World ☆</h1>
</body>
</html>
HTML;
	const HTML_LESS = <<<HTML
<!doctype html>
<meta charset="utf-8" />
<title>Hello, World!</title>
<link rel="stylesheet" href="/style/main.css" />
<p>This is a test.</p>
HTML;
	const HTML_MORE = <<<HTML
<!doctype html>
<html>
<head>
	<meta charset="utf-8" />
	<title>Test HTML</title>
</head>
<body>
	<h1>
		This HTML is for the unit test.
	</h1>
	<img src="header.jpg" />
	<a name="firstParagraph"></a>
	<p>There are a few elements in this document.</p>
	<p>This is so we can test different traversal methods.</p>
	<p class="plug">This package is a part of the phpgt webengine.</p>
	<h2 id="who" class="h-who m-before-p m-test">Who made this?</h2>
	<p class="link-to-twitter" data-social="twitter" data-social-username="g105b">
		<a href="https://twitter.com/g105b">Greg Bowler</a> started this project
		to bring modern DOM techniques to the server side.
	</p>
	<a name="forms"></a>

	Here's some text that isn't contained within an element.

	<form>
		<input name="fieldA" type="text" />
		<input name="who" class="c1 c3" value="Scarlett" />
		<button type="submit">Submit</button>
	</form>
	<form>
		<input name="fieldB" type="text" class="c1 c2 c3 c4" />
		<img src="bottomForm.jpg" />
	</form>
</body>
</html>
HTML;

	const HTML_SECTIONS_WITHIN_FORM = <<<HTML
<!doctype html>
<form id="example-form">
	<section><h1>Section 1</h1></section>
	<section><h1>Section 2</h1></section>
	<section><h1>Section 3</h1></section>
	<section><h1>Section 4</h1></section>
</form>
HTML;

	const HTML_TEXT = <<<HTML
<p>Thru-hiking is great!  <strong>No insipid election coverage!</strong>
  However, <a href="http://en.wikipedia.org/wiki/Absentee_ballot">casting a
  ballot</a> is tricky.</p>
HTML;
	const HTML_NESTED = <<<HTML
<!doctype html>
<html>
<head>
	<meta charset="utf-8" />
	<title>Test HTML</title>
</head>
<body>
	<div class="container">
		<div class="header">Lorem Header</div>
		<div class="body">
			<h1>Lorem Page</h1>
			<ul class="outer-list">
				<li class="outer-item-1">
					<div class="post outer">
						<h1>Lorem Title</h1>
						<div class="body">
							<p>Lorem Ipsum <a href="http://example.com">dolor sit</a></p>
						</div>
						<ul class="inner-list">
							<li class="inner-item-1">
								<div class="post inner">
									<h1>Lorem Title</h1>
									<div class="body">
										<p>Curabitur finibus imperdiet felis <a href="http://anotherexample.com">dolor sit</a></p>
									</div>
								</div>
							</li>
						</ul>
					</div>
				</li>
			</ul>
		</div>
	</div>
</body>
</html>
HTML;
	const HTML_VALUE = <<<HTML
<!doctype html>
<html>
<head>
	<meta charset="utf-8" />
	<title>Test HTML</title>
</head>
<body>

	<select id="select">
		<option value="1">One</option>
		<option value="2">Two</option>
	</select>

	<select id="select_optgroup">
		<option value="1">One</option>
		<option value="2">Two</option>
		<optgroup>
			<option value="3" selected>Three</option>
			<option value="4">Four</option>
		</optgroup>
	</select>

	<select id="select_selected">
		<option value="1">One</option>
		<option value="2" selected="selected">Two</option>
	</select>

	<select id="select_empty"></select>

</body>
</html>
HTML;

	const HTML_TEMPLATE_NO_ATTRIBUTE_VALUE = <<<HTML
<div>
	<p>The following paragraph element has a data attribute with no value, which is not valid XML.</p>
	<p data-example>This breaks the import of DOMDocumentFragment, so should be fixed by Gt/Dom.</p>
</div>
HTML;

	const XML = <<<XML
<?xml version="1.0" encoding="UTF-8" ?>
<breakfast-menu>
	<food>
		<name>Belgian Waffles</name>
		<price>$5.95</price>
		<description>two of our famous Belgian Waffles with plenty of real maple syrup</description>
		<calories>650</calories>
	</food>
	<food>
		<name>Strawberry Belgian Waffles</name>
		<price>$7.95</price>
		<description>light Belgian waffles covered with strawberrys and whipped cream</description>
		<calories>900</calories>
	</food>
	<food>
		<name>Berry-Berry Belgian Waffles</name>
		<price>$8.95</price>
		<description>light Belgian waffles covered with an assortment of fresh berries and whipped cream</description>
		<calories>900</calories>
	</food>
	<food>
		<name>French Toast</name>
		<price>$4.50</price>
		<description>thick slices made from our homemade sourdough bread</description>
		<calories>600</calories>
	</food>
	<food>
		<name>Homestyle Breakfast</name>
		<price>$6.95</price>
		<description>two eggs, bacon or sausage, toast, and our ever-popular hash browns</description>
		<calories>950</calories>
	</food>
</breakfast-menu>
XML;

/**
 * Below this line is all code that is used in documentation.
 */

// https://github.com/PhpGt/Dom/wiki/Classes-that-make-up-DOM#moving-an-attribute-between-elements
	const DOCS_ATTR_GETATTRIBUTENODE = <<<HTML
<!doctype html>
<ul id="shop-items">
	<li id="arduino">Arduino</li>
	<li id="raspberry-pi" class="special-offer special-offer-two-for-one">Raspberry Pi</li>
	<li id="class">PIC</li>
</ul>
HTML;

// https://github.com/PhpGt/Dom/wiki/Classes-that-make-up-DOM#childnode
	const DOCS_CHILDNODE_REPLACEWITH = <<<HTML
<!doctype html>
<form method="post">
	<button id="buttonA" name="order" value="A">A</button>
	<button id="buttonB" name="order" value="B">B</button>
	<button id="buttonC" name="order" value="C">C</button>
</form>
HTML;

	const DOCS_DOCUMENTFRAGMENT_PAGE = <<<HTML
<ul class="shop-item-list">
	<li>
		<shop-item id="123" name="Raspberry Pi" price="34.44"></shop-item>
	</li>
	<li>
		<shop-item id="456" name="Arduino" price="16.99"></shop-item>
	</li>
</ul>
HTML;

	const DOCS_DOCUMENTFRAGMENT_TEMPLATE = <<<HTML
<a href="/shop/item/">
	<h1>ITEM NAME</h1>
	<h2>£0.00</h2>
</a>
HTML;

// Ethnic groups taken from UK Government census data:
// https://en.wikipedia.org/wiki/Classification_of_ethnicity_in_the_United_Kingdom
const HTML_FORM_WITH_RADIOS = <<<HTML
<!doctype>
<a href="/homepage">Go to homepage</a>
<form>
	<fieldset title="Ethnicity">
		<p>What is your ethnic group?</p>
		<label>
			<span>White</span>
			<input type="radio" name="ethnic-group" value="white" />
		</label>
		<label>
			<span>Mixed / multiple ethnic groups</span>
			<input type="radio" name="ethnic-group" value="mixed" />
		</label>
		<label>
			<span>Asian / Asian British</span>
			<input type="radio" name="ethnic-group" value="asian" />
		</label>
		<label>
			<span>Black / African / Caribbean / Black British</span>
			<input type="radio" name="ethnic-group" value="black" />
		</label>
		<label>
			<span>Other ethnic group</span>
			<input type="radio" name="ethnic-group" value="other" />
		</label>
	</fieldset>
	<fieldset title="Age Range">
		<label>
			<span>What is your age range?</span>
			<select name="age">
				<option value="0-17">Under 18</option>
				<option value="18-35">18 - 35</option>
				<option value="36-50">36 - 50</option>
				<option value="51-75">51 - 75</option>
				<option value="76-100">Over 75</option>
			</select>
		</label>
	</fieldset>
	<fieldset title"Programming">
		<label>
			<span>What are your favourite programming languages?</span>
			<select multiple name="languages">
				<option value="php">PHP</option>
				<option value="c">C / C++</option>
				<option value="java">Java</option>
				<option value="sql">SQL</option>
				<option value="python">Python</option>
				<option value="basic">BASIC</option>
				<option value="haskell">Haskell</option>
				<option value="go">Go</option>
				<option value="ruby">Ruby</option>
				<option value="csharp">C#</option>
			</select>
		</label>
	</fieldset>
	
	<button name="do" value="submit-ethnicity">Submit</button>
</form>
HTML;

const HTML_FORM_PROPERTY = <<<HTML
<!doctype html>
<html>
<head>
	<meta charset="utf-8" />
	<title>Test HTML</title>
</head>
<body>

	<form action="" id="form_1">
		<input  id="f1">
		<input  id="f2" form="form_2">
		<button id="f3">button</button>
		<span id="non_form_control_1"></span>
	</form>

	<form action="" id="form_2"></form>

	<BUTTON   id="f4"  form="form_2"></BUTTON>
	<fieldset id="f5"  form="form_2"></fieldset>
	<input    id="f6"  form="form_2">
	<object   id="f7"  form="form_2"></object>
	<output   id="f8"  form="form_2"></output>
	<select   id="f9"  form="form_2"></select>
	<textarea id="f10" form="form_2"></textarea>

	<input    id="f11">
	<input    id="f12" type="image" form="form_2">

	<span id="non_form_control_2" form="form_2"></span>
	
</body>
</html>
HTML;

	const HTML_JSON_HEAD = <<<HTML
<!DOCTYPE html>
<html lang="en">
<head>
	<meta charset="UTF-8" content=""><meta name="viewport" content="width=device-width, minimum-scale=1, initial-scale=1">
	<script type="application/ld+json" class="php-schema-rating">
	{
		"@context": "http://schema.org",
		"@id": "https://www.example.com#organisation",
		"@type": "Organization",
		"aggregateRating": {
			"@type": "AggregateRating",
			"ratingValue": "__RATING_VALUE__",
			"ratingCount": "__RATING_COUNT__"
		},
		"additionalType": [
			"http://www.productontology.org/doc/Example"
		]
	}
	</script>
</head>
<body>
	<h1>JSON is in the head!</h1>
</body>
</html>
HTML;

<<<<<<< HEAD
=======
	const HTML_FORM_WITH_DATES = <<<HTML
<!doctype html>
<form>
	<label>
		<span>Date of birth</span>
		<input name="dob" type="date" />
	</label>
</form>
HTML;

>>>>>>> a5419eac

}<|MERGE_RESOLUTION|>--- conflicted
+++ resolved
@@ -356,8 +356,6 @@
 </html>
 HTML;
 
-<<<<<<< HEAD
-=======
 	const HTML_FORM_WITH_DATES = <<<HTML
 <!doctype html>
 <form>
@@ -368,6 +366,5 @@
 </form>
 HTML;
 
->>>>>>> a5419eac
 
 }